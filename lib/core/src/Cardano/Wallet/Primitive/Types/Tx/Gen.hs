--- conflicted
+++ resolved
@@ -103,13 +103,8 @@
     <$> liftArbitrary genCoinPositive
     <*> listOf1 (liftArbitrary2 genTxIn genCoinPositive)
     <*> listOf1 (liftArbitrary2 genTxIn genCoinPositive)
-<<<<<<< HEAD
     <*> listOf genTxOut
-    <*> liftArbitrary genTxMetadata
-=======
-    <*> listOf1 genTxOut
     <*> liftArbitrary genNestedTxMetadata
->>>>>>> 3dd2989a
     <*> genMapWith genRewardAccount genCoinPositive
 
 shrinkTxWithoutId :: TxWithoutId -> [TxWithoutId]
